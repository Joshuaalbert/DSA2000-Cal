import os

import numpy as np
from astropy import coordinates as ac, units as au, time as at
from jax import config

# Set num jax devices to number of CPUs
os.environ["XLA_FLAGS"] = f"--xla_force_host_platform_device_count={os.cpu_count()}"

config.update("jax_enable_x64", True)
config.update('jax_threefry_partitionable', True)
config.update("jax_explain_cache_misses", True)
# Some things can be written to persistent cache
config.update("jax_compilation_cache_dir", "/tmp/jax_cache")

from tomographic_kernel.frames import ENU
from dsa2000_cal.assets.content_registry import fill_registries
from dsa2000_cal.assets.registries import array_registry
from dsa2000_cal.forward_models.lwa_forward_model import LWAForwardModel
from dsa2000_cal.forward_models.synthetic_sky_model.synthetic_sky_model_producer import SyntheticSkyModelProducer
from dsa2000_cal.measurement_sets.measurement_set import MeasurementSetMetaV0, MeasurementSet


def main(ms_folder: str):
    fill_registries()
    array = array_registry.get_instance(array_registry.get_match('lwa'))

    if os.path.exists(ms_folder):
        ms = MeasurementSet(ms_folder)
    else:
        array_location = array.get_array_location()
        antennas = array.get_antennas()
        obstimes = at.Time("2021-01-01T00:00:00", scale='utc') + 10 * np.arange(10) * au.s
        freqs = au.Quantity([55], unit=au.MHz)
        phase_tracking = zenith = ENU(0, 0, 1, obstime=obstimes[0], location=array_location).transform_to(ac.ICRS())
        meta = MeasurementSetMetaV0(
            array_name='lwa',
            array_location=array_location,
            phase_tracking=phase_tracking,
            channel_width=array.get_channel_width(),
            integration_time=au.Quantity(10, 's'),
            coherencies=['XX', 'XY', 'YX', 'YY'],
            pointings=None,
            times=obstimes,
            freqs=freqs,
            antennas=antennas,
            antenna_names=array.get_antenna_names(),
            antenna_diameters=array.get_antenna_diameter(),
            with_autocorr=True,
            mount_types='ALT-AZ',
            system_equivalent_flux_density=array.get_system_equivalent_flux_density(),
            convention='physical'
        )
        ms = MeasurementSet.create_measurement_set(ms_folder=ms_folder, meta=meta)

    sky_model_producer = SyntheticSkyModelProducer(
        phase_tracking=ms.meta.phase_tracking,
        freqs=ms.meta.freqs,
        field_of_view=180 * au.deg
    )

    forward_model = LWAForwardModel(
        synthetic_sky_model_producer=sky_model_producer,
        run_folder='forward_model_lwa',
        num_shards=len(ms.meta.freqs),
        oversample_factor=7.,
        field_of_view=180 * au.deg,
        weighting='natural',
        epsilon=1e-6,
        add_noise=True,
<<<<<<< HEAD
        include_calibration=False,
=======
        include_calibration=True,
>>>>>>> 101a5912
        include_simulation=True,
        inplace_subtract=True,
        num_cal_iters=4,
        overwrite=True
    )
    forward_model.forward(ms=ms)


if __name__ == '__main__':
    main(ms_folder='forward_model_lwa_ms')<|MERGE_RESOLUTION|>--- conflicted
+++ resolved
@@ -68,11 +68,7 @@
         weighting='natural',
         epsilon=1e-6,
         add_noise=True,
-<<<<<<< HEAD
-        include_calibration=False,
-=======
         include_calibration=True,
->>>>>>> 101a5912
         include_simulation=True,
         inplace_subtract=True,
         num_cal_iters=4,
